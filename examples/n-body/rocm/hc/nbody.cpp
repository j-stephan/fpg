--- conflicted
+++ resolved
@@ -46,15 +46,19 @@
     auto&& converter = std::wstring_convert<cvt>{new cvt{sys_loc.name()}};
 }
 
+// can't make this global because HC is stupid
+constexpr auto eps = 0.001f;
+constexpr auto eps2 = eps * eps;
+constexpr auto delta_time = 0.2f;
+constexpr auto damping = 0.5f;
+constexpr auto iterations = 10;
+
 /******************************************************************************
  * Device-side N-Body
  *****************************************************************************/
 [[hc]]
 auto body_body_interaction_d(float4 bi, float4 bj, float3 ai) -> float3
 {
-    constexpr auto eps = 0.001f;
-    constexpr auto eps2 = eps * eps;
-
     // r_ij [3 FLOPS]
     auto r = bj.get_xyz() - bi.get_xyz();
 
@@ -78,17 +82,10 @@
 }
 
 [[hc]]
-<<<<<<< HEAD
-auto force_calculation(hc::tiled_index<1> idx, float4 body_pos,
-                       hc::array<float4, 1>& positions,
-                       float4* sh_position, // this is tile_static
-                       unsigned tiles)
-=======
 auto force_calculation_d(hc::tiled_index<1> idx, float4 body_pos,
                          hc::array_view<const float4, 1> positions,
                          float4* sh_position, // this is tile_static
                          unsigned tiles)
->>>>>>> 64cc378a
 {
     auto acc = float3{0.f, 0.f, 0.f};
 
@@ -112,19 +109,11 @@
 }
 
 [[hc]]
-<<<<<<< HEAD
-auto body_integration(hc::tiled_index<1> idx,
-                      hc::array<float4, 1>& old_pos,
-                      hc::array<float4, 1>& new_pos,
-                      hc::array<float4, 1>& vel,
-                      std::size_t n, unsigned tiles)
-=======
 auto body_integration_d(hc::tiled_index<1> idx,
                         hc::array_view<const float4, 1> old_pos,
                         hc::array_view<float4, 1> new_pos,
                         hc::array_view<float4, 1> vel,
                         std::size_t n, unsigned tiles)
->>>>>>> 64cc378a
 -> void
 {
     constexpr auto delta_time = 0.2f;
@@ -138,7 +127,8 @@
         return;
 
     auto position = old_pos[idx.global];
-    auto accel = force_calculation(idx, position, old_pos, sh_position, tiles);
+    auto accel = force_calculation_d(idx, position, old_pos, sh_position,
+                                     tiles);
 
     /*
      * acceleration = force / mass
@@ -218,6 +208,7 @@
                         std::vector<float4>& vel,
                         std::size_t n) -> void
 {
+
     for(auto it = 0; it < iterations; ++it)
     {
         auto accels = force_calculation_h(old_pos, n);
@@ -334,8 +325,6 @@
 
         for(auto block_size = 64u; block_size <= 1024u; block_size *= 2)
         {
-            constexpr auto iterations = 10;
-
             auto tiles = (n + block_size - 1) / block_size;
             auto global_extent = hc::extent<1>{n};
 
@@ -344,28 +333,6 @@
             // things get really messy when trying to loop
             hc::completion_future futures[iterations];
 
-<<<<<<< HEAD
-            // Initial launch
-            futures[0] = hc::parallel_for_each(
-            global_extent.tile_with_dynamic(
-                block_size, block_size * sizeof(float4)),
-            [&, n, tiles] (hc::tiled_index<1> idx) [[hc]]
-            {
-                body_integration(idx, d_old_positions, d_new_positions,
-                                 d_velocities, n, tiles);
-            });
-            acc_view.flush();
-
-            // Subsequent launches
-            for(auto it = 1; it < iterations; ++it)
-            {
-                std::swap(d_old_positions, d_new_positions);
-
-                futures[it] = hc::parallel_for_each(
-                global_extent.tile_with_dynamic(
-                    block_size, block_size * sizeof(float4)),
-                [&, n, tiles] (hc::tiled_index<1> idx) [[hc]]
-=======
             auto old_pos_view = hc::array_view<float4, 1>{d_old_positions};
             auto new_pos_view = hc::array_view<float4, 1>{d_new_positions};
             auto velo_view = hc::array_view<float4, 1>{d_velocities};
@@ -376,32 +343,21 @@
                     global_extent.tile_with_dynamic(
                         block_size, block_size * sizeof(float4)),
                 [=] (hc::tiled_index<1> idx) [[hc]]
->>>>>>> 64cc378a
                 {
-                    body_integration(idx, d_old_positions, d_new_positions,
-                                     d_velocities, n, tiles);
+                    body_integration_d(idx, old_pos_view, new_pos_view, velo_view,
+                                     n, tiles);
                 });
-<<<<<<< HEAD
                 acc_view.flush();
-=======
-
                 std::swap(old_pos_view, new_pos_view);
->>>>>>> 64cc378a
             }
             acc_view.wait();
 
             auto start_future = futures[0];
             auto stop_future = futures[iterations - 1];
-
-<<<<<<< HEAD
-            // stop_future.wait();
-=======
-            stop_future.wait();
 
             constexpr auto even_iterations = ((iterations % 2) == 0);
             auto&& copy_src = even_iterations ? d_old_positions : d_new_positions;
             hc::copy(copy_src, std::begin(positions_cmp));
->>>>>>> 64cc378a
             
             // verify
             verification.wait();
