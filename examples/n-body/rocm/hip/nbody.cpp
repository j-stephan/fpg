#include <algorithm>
#include <cmath>
#include <cstdlib>
#include <functional>
#include <future>
#include <iostream>
#include <iterator>
#include <random>
#include <vector>

#pragma clang diagnostic push
#pragma clang diagnostic ignored "-Wc++17-extensions"
#pragma clang diagnostic ignored "-Wextra-semi"
#pragma clang diagnostic ignored "-Wgnu-anonymous-struct"
#pragma clang diagnostic ignored "-Wnested-anon-types"
#pragma clang diagnostic ignored "-Wsign-compare"
#pragma clang diagnostic ignored "-Wunused-parameter"
#include <hip/hip_runtime.h>
#include <hip/hip_runtime_api.h>
#pragma clang diagnostic pop

#define CHECK(cmd) \
{ \
    auto error = cmd; \
    if(error != hipSuccess) \
    { \
        std::cerr << "Error: '" << hipGetErrorString(error) \
                  << "' (" << error << ") at " << __FILE__ << ":" \
                  << __LINE__  << std::endl; \
        return EXIT_FAILURE; \
    } \
}

constexpr auto eps = 0.001f;
constexpr auto eps2 = eps * eps;
constexpr auto damping = 0.5f;
constexpr auto delta_time = 0.2f;
constexpr auto iterations = 10;

/******************************************************************************
 * Device-side N-Body
 *****************************************************************************/
__device__ auto body_body_interaction_d(float4 bi, float4 bj, float3 ai)
-> float3
{
    // r_ij
    auto r = float3{};
    r.x = bj.x - bi.x;
    r.y = bj.y - bi.y;
    r.z = bj.z - bi.z;

    // dist_sqr = dot(r_ij, r_ij) + EPS^2
    auto dist_sqr = fmaf(r.x, r.x, fmaf(r.y, r.y, fmaf(r.z, r.z, eps2)));

    // inv_dist_cube = 1/dist_sqr^(3/2)
    auto dist_sixth = dist_sqr * dist_sqr * dist_sqr;
    auto inv_dist_cube = rsqrtf(dist_sixth);

    // s = m_j * inv_dist_cube
    auto s = bj.w * inv_dist_cube;

    // a_i = a_i + s * r_ij
    ai.x = fmaf(r.x, s, ai.x);
    ai.y = fmaf(r.y, s, ai.y);
    ai.z = fmaf(r.z, s, ai.z);

    return ai;
}

__device__ auto force_calculation_d(float4 body_pos,
                                    const float4* positions,
                                    unsigned tiles)
-> float3
{
    extern __shared__ float4 sh_position[];

    auto acc = float3{0.f, 0.f, 0.f};

    for(auto tile = 0u; tile < tiles; ++tile)
    {
        auto idx = tile * hipBlockDim_x + hipThreadIdx_x;

        sh_position[hipThreadIdx_x] = positions[idx];
        __syncthreads();

        // this loop corresponds to tile_calculation() from GPUGems 3
<<<<<<< HEAD
        #pragma unroll 64
=======
        #pragma unroll 8
>>>>>>> 64cc378a
        for(auto i = 0u; i < hipBlockDim_x; ++i)
        {
            acc = body_body_interaction_d(body_pos, sh_position[i], acc);
        }
        __syncthreads();
    }

    return acc;
}

__global__ void body_integration_d(const float4* __restrict__ old_pos,
                                   float4* __restrict__ new_pos,
                                   float4* __restrict__ vel,
                                   std::size_t n, unsigned tiles)
{
    auto index = hipBlockIdx_x * hipBlockDim_x + hipThreadIdx_x;
    if(index >= n)
        return;

    auto position = old_pos[index];
    auto accel = force_calculation_d(position, old_pos, tiles);

    /*
     * acceleration = force / mass
     * new velocity = old velocity + acceleration * delta_time
     * note that the body's mass is canceled out here and in
     *  body_body_interaction. Thus force == acceleration
     */
    auto velocity = vel[index];

    velocity.x += accel.x * delta_time;
    velocity.y += accel.y * delta_time;
    velocity.z += accel.z * delta_time;

    velocity.x *= damping;
    velocity.y *= damping;
    velocity.z *= damping;

    position.x += velocity.x * delta_time; 
    position.y += velocity.y * delta_time; 
    position.z += velocity.z * delta_time; 

    new_pos[index] = position;
    vel[index] = velocity;
}

/******************************************************************************
 * Host-side N-Body
 *****************************************************************************/
auto body_body_interaction_h(float4 bi, float4 bj, float3 ai) -> float3
{
    // r_ij
    auto r = float3{};
    r.x = bj.x - bi.x;
    r.y = bj.y - bi.y;
    r.z = bj.z - bi.z;

    // dist_sqr = dot(r_ij, r_ij) + EPS^2
    // on x86/libstdc++ std::fmaf is slower but more precise than a * b + c
    auto dist_sqr = std::fmaf(r.x, r.x,
                                   std::fmaf(r.y, r.y,
                                                  std::fmaf(r.z, r.z, eps2)));

    // inv_dist_cube = 1/dist_sqr^(3/2)
    auto dist_sixth = dist_sqr * dist_sqr * dist_sqr;
#if __GNUC__ <= 7
    // up until GCC 7 sqrtf is not defined in the std namespace
    auto inv_dist_cube = 1. / sqrtf(dist_sixth);
#else
    auto inv_dist_cube = 1. / std::sqrtf(dist_sixth);
#endif

    // s = m_j * inv_dist_cube
    auto s = bj.w * inv_dist_cube;

    // a_i = a_i + s * r_ij
    ai.x = std::fmaf(r.x, s, ai.x);
    ai.y = std::fmaf(r.y, s, ai.y);
    ai.z = std::fmaf(r.z, s, ai.z);

    return ai;
}

auto force_calculation_h(const std::vector<float4>& positions, std::size_t n)
-> std::vector<float3>
{
    auto accels = std::vector<float3>{};
    accels.resize(n);

    #pragma omp parallel for
    for(auto i = 0u; i < n; ++i)
    {
        #pragma unroll 4
        for(auto j = 0u; j < n; ++j)
        {
            body_body_interaction_h(positions[i], positions[j], accels[i]);
        }
    }

    return accels;
}

auto body_integration_h(std::vector<float4>& old_pos,
                        std::vector<float4>& new_pos,
                        std::vector<float4>& vel,
                        std::size_t n) -> void
{
    for(auto it = 0; it < iterations; ++it)
    {
        auto accels = force_calculation_h(old_pos, n);
       
        #pragma omp parallel for
        for(auto i = 0u; i < n; ++i)
        {
            auto position = old_pos[i];
            auto accel = accels[i];;

            /*
             * acceleration = force / mass
             * new velocity = old velocity + acceleration * delta_time
             * note that the body's mass is canceled out here and in
             *  body_body_interaction. Thus force == acceleration
             */
            auto velocity = vel[i];

            velocity.x += accel.x * delta_time;
            velocity.y += accel.y * delta_time;
            velocity.z += accel.z * delta_time;

            velocity.x *= damping;
            velocity.y *= damping;
            velocity.z *= damping;

            position.x += velocity.x * delta_time; 
            position.y += velocity.y * delta_time; 
            position.z += velocity.z * delta_time; 

            new_pos[i] = position;
            vel[i] = velocity;
        }

        std::swap(old_pos, new_pos);
    }
}

auto main() -> int
{
    auto gen = std::mt19937{std::random_device{}()};
    auto dis = std::uniform_real_distribution<float>{-42.f, 42.f};

    auto device_num = 0;
    CHECK(hipGetDeviceCount(&device_num));

    std::cout << "Available accelerators: " << std::endl;
    for(auto i = 0; i < device_num; ++i)
    {
        auto prop = hipDeviceProp_t{};
        CHECK(hipGetDeviceProperties(&prop, i));
        std::cout << "\t[" << i << "] " << prop.name << std::endl;
    }

    std::cout << std::endl;
    std::cout << "Select accelerator: ";
    auto index = 0;
    std::cin >> index;

    if(index >= device_num)
    {
        std::cout << "I'm sorry, Dave. I'm afraid I can't do that."
                  << std::endl;
        return EXIT_FAILURE;
    }

    CHECK(hipSetDevice(index));
    CHECK(hipDeviceReset());

    auto prop = hipDeviceProp_t{};
    CHECK(hipGetDeviceProperties(&prop, index));
    auto warp_size = static_cast<unsigned>(prop.warpSize);

    // create stream on device
    auto stream = hipStream_t{};
    CHECK(hipStreamCreate(&stream));

    auto start_event = hipEvent_t{};
    auto stop_event = hipEvent_t{};
    CHECK(hipEventCreate(&start_event));
    CHECK(hipEventCreate(&stop_event));

    std::cout << "block_size;n;time_ms;gflops" << std::endl;

    for(auto n = 2048ul; n <= 524288ul; n *= 2ul)
    {
        auto old_positions = std::vector<float4>{};
        auto new_positions = std::vector<float4>{};
        auto positions_cmp = std::vector<float4>{};
        auto velocities = std::vector<float4>{};

        old_positions.resize(n);
        new_positions.resize(n);
        positions_cmp.resize(n);
        velocities.resize(n);

        auto init_vec = [&]()
        {
            return float4{dis(gen), dis(gen), dis(gen), 0.f};
        };

        std::generate(begin(old_positions), end(old_positions), init_vec);
        std::fill(begin(new_positions), end(new_positions), float4{});
        std::fill(begin(positions_cmp), end(positions_cmp), float4{});
        std::generate(begin(velocities), end(velocities), init_vec);

        auto d_old_positions = static_cast<float4*>(nullptr);
        auto d_new_positions = static_cast<float4*>(nullptr);
        auto d_velocities = static_cast<float4*>(nullptr);

        auto bytes = n * sizeof(float4);
        CHECK(hipMalloc(&d_old_positions, bytes));
        CHECK(hipMalloc(&d_new_positions, bytes));
        CHECK(hipMalloc(&d_velocities, bytes));

        CHECK(hipMemcpy(d_old_positions, old_positions.data(), bytes,
                        hipMemcpyHostToDevice));
        CHECK(hipMemcpy(d_new_positions, new_positions.data(), bytes,
                        hipMemcpyHostToDevice));
        CHECK(hipMemcpy(d_velocities, velocities.data(), bytes,
                        hipMemcpyHostToDevice));

        /*
           we only need the CPU result once per different n, so launch here and
           hope computation is done once we need it
        */
        auto verification = std::async(std::launch::async,
                                       body_integration_h,
                                       std::ref(old_positions),
                                       std::ref(new_positions),
                                       std::ref(velocities), n);                

        for(auto block_size = warp_size; block_size <= 1024u; block_size *= 2)
        {
            auto tiles = (n + block_size - 1) / block_size;

            CHECK(hipEventRecord(start_event, stream));
            for(auto i = 0; i < iterations; ++i)
            {
                hipLaunchKernelGGL(body_integration_d,
                                   dim3(tiles), dim3(block_size),
                                   block_size * sizeof(float4), stream,
                                   d_old_positions, d_new_positions,
                                   d_velocities, n, tiles);

                if(i == (iterations - 1))
                    CHECK(hipEventRecord(stop_event, stream));

                std::swap(d_old_positions, d_new_positions);
            }
            CHECK(hipEventSynchronize(stop_event));

            constexpr auto even_iterations = ((iterations % 2) == 0);
            auto copy_src = even_iterations ? d_old_positions : d_new_positions;
            CHECK(hipMemcpy(positions_cmp.data(), copy_src, bytes,
                            hipMemcpyDeviceToHost));

            // verify
            verification.wait();
            auto&& cmp_vec = even_iterations ? old_positions : new_positions;
            auto cmp = std::mismatch(std::begin(cmp_vec), std::end(cmp_vec),
                                     std::begin(positions_cmp),
                                     [](const float4& a, const float4& b)
                                     {
                                        constexpr auto err = 1e-2;
                                        auto x = std::abs(a.x - b.x) <= err;
                                        auto y = std::abs(a.y - b.y) <= err;
                                        auto z = std::abs(a.z - b.z) <= err;
                                        return x & y & z;
                                     });

            if(cmp.first != std::end(cmp_vec))
            {
                std::cerr << "Mismatch: {" << cmp.first->x << ", "
                                           << cmp.first->y << ", "
                                           << cmp.first->z << "} != {"
                                           << cmp.second->x << ", "
                                           << cmp.second->y << ", "
                                           << cmp.second->z << "}" << std::endl;
                return EXIT_FAILURE;
            }


            auto time_ms = 0.f;
            CHECK(hipEventElapsedTime(&time_ms, start_event, stop_event));
            auto time_s = time_ms / 1e3;

            constexpr auto flops_per_interaction = 20.;
            auto interactions = static_cast<double>(n * n);
            auto interactions_per_second = interactions * iterations / time_s;
            auto flops = interactions_per_second * flops_per_interaction;
            auto gflops = flops / 1e9;

            std::cout << block_size << ";" << n << ";" << time_ms << ";"
                      << gflops << std::endl;
        }

        CHECK(hipFree(d_velocities));
        CHECK(hipFree(d_new_positions));
        CHECK(hipFree(d_old_positions));
    }

    CHECK(hipEventDestroy(stop_event));
    CHECK(hipEventDestroy(start_event));
    CHECK(hipStreamDestroy(stream));

    return EXIT_SUCCESS;
}
<|MERGE_RESOLUTION|>--- conflicted
+++ resolved
@@ -84,11 +84,7 @@
         __syncthreads();
 
         // this loop corresponds to tile_calculation() from GPUGems 3
-<<<<<<< HEAD
-        #pragma unroll 64
-=======
         #pragma unroll 8
->>>>>>> 64cc378a
         for(auto i = 0u; i < hipBlockDim_x; ++i)
         {
             acc = body_body_interaction_d(body_pos, sh_position[i], acc);
